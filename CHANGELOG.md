--- conflicted
+++ resolved
@@ -1,15 +1,13 @@
 # Release Notes
 
-<<<<<<< HEAD
 # Next
 
 - Add option to change build format between binary and XML. Default is XML.
-=======
+
 # 1.12.1
 
 - Update plugin link on welcome screen
 - Make notification not open rojo localhost website when it's closed
->>>>>>> d6cb2806
 
 # 1.12.0
 
